--- conflicted
+++ resolved
@@ -6,7 +6,6 @@
   Button,
   Paper,
   CircularProgress,
-<<<<<<< HEAD
   Table,
   TableHead,
   TableRow,
@@ -20,15 +19,7 @@
 import ArrowBackIcon from '@mui/icons-material/ArrowBack';
 import { fetchProtocols, fetchProtocolById, fetchTests, createEnhancedTest } from '../services/api';
 import TestConfigModal from '../components/TestConfigModal';
-=======
-  Alert,
-  Tooltip,
-} from '@mui/material';
-import ArrowBackIcon from '@mui/icons-material/ArrowBack';
-import InfoIcon from '@mui/icons-material/Info';
-import EnhancedTestDefinitionForm from '../components/EnhancedTestDefinitionForm';
-import { createTest, fetchProtocols } from '../services/api';
->>>>>>> f37207fb
+
 
 function CreateTest() {
   const navigate = useNavigate();
@@ -110,7 +101,7 @@
       status: 'active'
     };
     try {
-<<<<<<< HEAD
+
       await createEnhancedTest(payload);
       setModalOpen(false);
       // Reload tests
@@ -120,37 +111,7 @@
       }
     } catch (e) {
       console.error('Failed to create test', e);
-=======
-      setSubmitting(true);
-      setError(null);
-      
-      // Add a success message to indicate creation is in progress
-      const successMessage = document.createElement('div');
-      successMessage.innerHTML = 'Creating test... This may take a few moments.';
-      successMessage.style.padding = '10px';
-      successMessage.style.backgroundColor = '#e8f5e9';
-      successMessage.style.color = '#2e7d32';
-      successMessage.style.borderRadius = '4px';
-      successMessage.style.marginBottom = '20px';
-      document.querySelector('form').prepend(successMessage);
-      
-      console.log('Submitting test data:', testData);
-      const response = await createTest(testData);
-      console.log('Test created with ID:', response.test_id);
-      
-      // Navigate back to the tests list with a state flag to trigger refresh
-      // and highlight the newly created test
-      navigate('/tests', { 
-        state: { 
-          refresh: true, 
-          newItemId: response.test_id 
-        } 
-      });
-    } catch (error) {
-      console.error('Error creating test:', error);
-      setError('Failed to create test. Please try again.');
-      setSubmitting(false);
->>>>>>> f37207fb
+
     }
   };
 
@@ -171,7 +132,7 @@
       </Box>
 
       <Paper sx={{ p: 3, mb: 4 }}>
-<<<<<<< HEAD
+
         <FormControl fullWidth sx={{ mb: 2 }}>
           <InputLabel id="protocol-select-label">Select Protocol</InputLabel>
           <Select
@@ -234,32 +195,7 @@
             Fields map to ActivityDefinition and related resources per HL7 Stability IG.
           </Typography>
         </Box>
-=======
-        <Box sx={{ display: 'flex', alignItems: 'center', mb: 2 }}>
-          <Typography variant="h4" component="h1" gutterBottom>
-            Create Stability Test
-          </Typography>
-          <Tooltip title="This form creates a fully-compliant FHIR resource hierarchy for stability testing with proper ObservationDefinition and SpecimenDefinition resources">
-            <InfoIcon sx={{ ml: 2, color: 'primary.main' }} />
-          </Tooltip>
-        </Box>
-        
-        <Typography variant="body1" color="text.secondary" paragraph>
-          Create a new stability test following the HL7 FHIR dx-pq Implementation Guide structure. 
-          This creates a proper resource hierarchy with ActivityDefinition, ObservationDefinition, and SpecimenDefinition.
-        </Typography>
-        
-        {error && (
-          <Alert severity="error" sx={{ mb: 3 }}>
-            {error}
-          </Alert>
-        )}
-        
-        <EnhancedTestDefinitionForm 
-          onSubmit={handleSubmit} 
-          protocols={protocols}
-        />
->>>>>>> f37207fb
+
       </Paper>
 
       <TestConfigModal
