--- conflicted
+++ resolved
@@ -175,10 +175,8 @@
           >
             Create Test
           </Button>
-<<<<<<< HEAD
-=======
+
           {/* Removed separate enhanced test option now that all tests use the enhanced format */}
->>>>>>> f37207fb
         </Box>
       </Box>
 
@@ -206,10 +204,8 @@
             >
               Create Test
             </Button>
-<<<<<<< HEAD
-=======
+
             {/* Removed separate enhanced test option */}
->>>>>>> f37207fb
           </Box>
         </Paper>
       ) : (
